load("@prysm//tools/go:def.bzl", "go_library", "go_test")

go_library(
    name = "go_default_library",
    srcs = [
        "balance_deposits.go",
        "churn.go",
<<<<<<< HEAD
        "consolidations.go",
=======
        "registry_updates.go",
>>>>>>> 33b441ab
        "transition.go",
        "upgrade.go",
        "validator.go",
    ],
    importpath = "github.com/prysmaticlabs/prysm/v5/beacon-chain/core/electra",
    visibility = ["//visibility:public"],
    deps = [
        "//beacon-chain/core/altair:go_default_library",
        "//beacon-chain/core/epoch:go_default_library",
        "//beacon-chain/core/epoch/precompute:go_default_library",
        "//beacon-chain/core/helpers:go_default_library",
        "//beacon-chain/core/signing:go_default_library",
        "//beacon-chain/core/time:go_default_library",
        "//beacon-chain/core/validators:go_default_library",
        "//beacon-chain/state:go_default_library",
        "//beacon-chain/state/state-native:go_default_library",
        "//config/params:go_default_library",
        "//consensus-types/primitives:go_default_library",
        "//crypto/bls:go_default_library",
        "//encoding/bytesutil:go_default_library",
        "//math:go_default_library",
        "//proto/engine/v1:go_default_library",
        "//proto/prysm/v1alpha1:go_default_library",
        "//time/slots:go_default_library",
        "@com_github_pkg_errors//:go_default_library",
        "@io_opencensus_go//trace:go_default_library",
    ],
)

go_test(
    name = "go_default_test",
    srcs = [
        "balance_deposits_test.go",
        "churn_test.go",
<<<<<<< HEAD
        "consolidations_test.go",
=======
        "registry_updates_test.go",
>>>>>>> 33b441ab
        "upgrade_test.go",
        "validator_test.go",
    ],
    deps = [
        ":go_default_library",
        "//beacon-chain/core/helpers:go_default_library",
        "//beacon-chain/core/signing:go_default_library",
        "//beacon-chain/core/time:go_default_library",
        "//beacon-chain/state:go_default_library",
        "//beacon-chain/state/state-native:go_default_library",
        "//config/fieldparams:go_default_library",
        "//config/params:go_default_library",
        "//consensus-types/primitives:go_default_library",
        "//crypto/bls/blst:go_default_library",
        "//crypto/bls/common:go_default_library",
        "//encoding/bytesutil:go_default_library",
        "//math:go_default_library",
        "//proto/engine/v1:go_default_library",
        "//proto/prysm/v1alpha1:go_default_library",
        "//runtime/interop:go_default_library",
        "//testing/require:go_default_library",
        "//testing/util:go_default_library",
        "//time/slots:go_default_library",
    ],
)<|MERGE_RESOLUTION|>--- conflicted
+++ resolved
@@ -5,11 +5,10 @@
     srcs = [
         "balance_deposits.go",
         "churn.go",
-<<<<<<< HEAD
         "consolidations.go",
-=======
+        "effective_balance_updates.go",
+        "epoch_processing.go",
         "registry_updates.go",
->>>>>>> 33b441ab
         "transition.go",
         "upgrade.go",
         "validator.go",
@@ -44,11 +43,9 @@
     srcs = [
         "balance_deposits_test.go",
         "churn_test.go",
-<<<<<<< HEAD
         "consolidations_test.go",
-=======
+        "effective_balance_updates_test.go",
         "registry_updates_test.go",
->>>>>>> 33b441ab
         "upgrade_test.go",
         "validator_test.go",
     ],
