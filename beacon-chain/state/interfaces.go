// Package state defines the actual beacon state interface used
// by a Prysm beacon node, also containing useful, scoped interfaces such as
// a ReadOnlyState and WriteOnlyBeaconState.
package state

import (
	"context"

	"github.com/prysmaticlabs/go-bitfield"
	fieldparams "github.com/prysmaticlabs/prysm/v3/config/fieldparams"
	"github.com/prysmaticlabs/prysm/v3/consensus-types/interfaces"
	types "github.com/prysmaticlabs/prysm/v3/consensus-types/primitives"
	enginev1 "github.com/prysmaticlabs/prysm/v3/proto/engine/v1"
	ethpb "github.com/prysmaticlabs/prysm/v3/proto/prysm/v1alpha1"
)

// BeaconState has read and write access to beacon state methods.
type BeaconState interface {
	SpecParametersProvider
	ReadOnlyBeaconState
	ReadOnlyWithdrawals
	WriteOnlyBeaconState
	Copy() BeaconState
	HashTreeRoot(ctx context.Context) ([32]byte, error)
	FutureForkStub
	StateProver
}

// SpecParametersProvider provides fork-specific configuration parameters as
// defined in the consensus specification for the beacon chain.
type SpecParametersProvider interface {
	InactivityPenaltyQuotient() (uint64, error)
	ProportionalSlashingMultiplier() (uint64, error)
}

// StateProver defines the ability to create Merkle proofs for beacon state fields.
type StateProver interface {
	FinalizedRootProof(ctx context.Context) ([][]byte, error)
	CurrentSyncCommitteeProof(ctx context.Context) ([][]byte, error)
	NextSyncCommitteeProof(ctx context.Context) ([][]byte, error)
}

// ReadOnlyBeaconState defines a struct which only has read access to beacon state methods.
type ReadOnlyBeaconState interface {
	ReadOnlyBlockRoots
	ReadOnlyStateRoots
	ReadOnlyRandaoMixes
	ReadOnlyEth1Data
	ReadOnlyValidators
	ReadOnlyBalances
	ReadOnlyCheckpoint
	ReadOnlyAttestations
	ToProtoUnsafe() interface{}
	ToProto() interface{}
	GenesisTime() uint64
	GenesisValidatorsRoot() []byte
	Slot() types.Slot
	Fork() *ethpb.Fork
	LatestBlockHeader() *ethpb.BeaconBlockHeader
	HistoricalRoots() [][]byte
	Slashings() []uint64
	FieldReferencesCount() map[string]uint64
	MarshalSSZ() ([]byte, error)
	IsNil() bool
	Version() int
	LatestExecutionPayloadHeader() (interfaces.ExecutionData, error)
<<<<<<< HEAD
	LastWithdrawalValidatorIndex() (types.ValidatorIndex, error)
	ExpectedWithdrawals() ([]*enginev1.Withdrawal, error)
=======
>>>>>>> 4e342b88
}

// WriteOnlyBeaconState defines a struct which only has write access to beacon state methods.
type WriteOnlyBeaconState interface {
	WriteOnlyBlockRoots
	WriteOnlyStateRoots
	WriteOnlyRandaoMixes
	WriteOnlyEth1Data
	WriteOnlyValidators
	WriteOnlyBalances
	WriteOnlyCheckpoint
	WriteOnlyAttestations
	SetGenesisTime(val uint64) error
	SetGenesisValidatorsRoot(val []byte) error
	SetSlot(val types.Slot) error
	SetFork(val *ethpb.Fork) error
	SetLatestBlockHeader(val *ethpb.BeaconBlockHeader) error
	SetHistoricalRoots(val [][]byte) error
	SetSlashings(val []uint64) error
	UpdateSlashingsAtIndex(idx, val uint64) error
	AppendHistoricalRoots(root [32]byte) error
	SetLatestExecutionPayloadHeader(payload interfaces.ExecutionData) error
	SetNextWithdrawalIndex(i uint64) error
	SetLastWithdrawalValidatorIndex(i types.ValidatorIndex) error
}

// ReadOnlyValidator defines a struct which only has read access to validator methods.
type ReadOnlyValidator interface {
	EffectiveBalance() uint64
	ActivationEligibilityEpoch() types.Epoch
	ActivationEpoch() types.Epoch
	WithdrawableEpoch() types.Epoch
	ExitEpoch() types.Epoch
	PublicKey() [fieldparams.BLSPubkeyLength]byte
	WithdrawalCredentials() []byte
	HasETH1WithdrawalCredential() bool
	IsFullyWithdrawable(types.Epoch) bool
	IsPartiallyWithdrawable(uint64) bool
	Slashed() bool
	IsNil() bool
}

// ReadOnlyValidators defines a struct which only has read access to validators methods.
type ReadOnlyValidators interface {
	Validators() []*ethpb.Validator
	ValidatorAtIndex(idx types.ValidatorIndex) (*ethpb.Validator, error)
	ValidatorAtIndexReadOnly(idx types.ValidatorIndex) (ReadOnlyValidator, error)
	ValidatorIndexByPubkey(key [fieldparams.BLSPubkeyLength]byte) (types.ValidatorIndex, bool)
	PubkeyAtIndex(idx types.ValidatorIndex) [fieldparams.BLSPubkeyLength]byte
	NumValidators() int
	ReadFromEveryValidator(f func(idx int, val ReadOnlyValidator) error) error
}

// ReadOnlyBalances defines a struct which only has read access to balances methods.
type ReadOnlyBalances interface {
	Balances() []uint64
	BalanceAtIndex(idx types.ValidatorIndex) (uint64, error)
	BalancesLength() int
}

// ReadOnlyCheckpoint defines a struct which only has read access to checkpoint methods.
type ReadOnlyCheckpoint interface {
	PreviousJustifiedCheckpoint() *ethpb.Checkpoint
	CurrentJustifiedCheckpoint() *ethpb.Checkpoint
	MatchCurrentJustifiedCheckpoint(c *ethpb.Checkpoint) bool
	MatchPreviousJustifiedCheckpoint(c *ethpb.Checkpoint) bool
	FinalizedCheckpoint() *ethpb.Checkpoint
	FinalizedCheckpointEpoch() types.Epoch
	JustificationBits() bitfield.Bitvector4
}

// ReadOnlyBlockRoots defines a struct which only has read access to block roots methods.
type ReadOnlyBlockRoots interface {
	BlockRoots() [][]byte
	BlockRootAtIndex(idx uint64) ([]byte, error)
}

// ReadOnlyStateRoots defines a struct which only has read access to state roots methods.
type ReadOnlyStateRoots interface {
	StateRoots() [][]byte
	StateRootAtIndex(idx uint64) ([]byte, error)
}

// ReadOnlyRandaoMixes defines a struct which only has read access to randao mixes methods.
type ReadOnlyRandaoMixes interface {
	RandaoMixes() [][]byte
	RandaoMixAtIndex(idx uint64) ([]byte, error)
	RandaoMixesLength() int
}

// ReadOnlyEth1Data defines a struct which only has read access to eth1 data methods.
type ReadOnlyEth1Data interface {
	Eth1Data() *ethpb.Eth1Data
	Eth1DataVotes() []*ethpb.Eth1Data
	Eth1DepositIndex() uint64
}

// ReadOnlyAttestations defines a struct which only has read access to attestations methods.
type ReadOnlyAttestations interface {
	PreviousEpochAttestations() ([]*ethpb.PendingAttestation, error)
	CurrentEpochAttestations() ([]*ethpb.PendingAttestation, error)
}

// ReadOnlyWithdrawals defines a struct which only has read access to withdrawal methods.
type ReadOnlyWithdrawals interface {
	ExpectedWithdrawals() ([]*enginev1.Withdrawal, error)
	LastWithdrawalValidatorIndex() (types.ValidatorIndex, error)
	NextWithdrawalIndex() (uint64, error)
}

// WriteOnlyBlockRoots defines a struct which only has write access to block roots methods.
type WriteOnlyBlockRoots interface {
	SetBlockRoots(val [][]byte) error
	UpdateBlockRootAtIndex(idx uint64, blockRoot [32]byte) error
}

// WriteOnlyStateRoots defines a struct which only has write access to state roots methods.
type WriteOnlyStateRoots interface {
	SetStateRoots(val [][]byte) error
	UpdateStateRootAtIndex(idx uint64, stateRoot [32]byte) error
}

// WriteOnlyEth1Data defines a struct which only has write access to eth1 data methods.
type WriteOnlyEth1Data interface {
	SetEth1Data(val *ethpb.Eth1Data) error
	SetEth1DataVotes(val []*ethpb.Eth1Data) error
	AppendEth1DataVotes(val *ethpb.Eth1Data) error
	SetEth1DepositIndex(val uint64) error
}

// WriteOnlyValidators defines a struct which only has write access to validators methods.
type WriteOnlyValidators interface {
	SetValidators(val []*ethpb.Validator) error
	ApplyToEveryValidator(f func(idx int, val *ethpb.Validator) (bool, *ethpb.Validator, error)) error
	UpdateValidatorAtIndex(idx types.ValidatorIndex, val *ethpb.Validator) error
	AppendValidator(val *ethpb.Validator) error
}

// WriteOnlyBalances defines a struct which only has write access to balances methods.
type WriteOnlyBalances interface {
	SetBalances(val []uint64) error
	UpdateBalancesAtIndex(idx types.ValidatorIndex, val uint64) error
	AppendBalance(bal uint64) error
}

// WriteOnlyRandaoMixes defines a struct which only has write access to randao mixes methods.
type WriteOnlyRandaoMixes interface {
	SetRandaoMixes(val [][]byte) error
	UpdateRandaoMixesAtIndex(idx uint64, val []byte) error
}

// WriteOnlyCheckpoint defines a struct which only has write access to check point methods.
type WriteOnlyCheckpoint interface {
	SetFinalizedCheckpoint(val *ethpb.Checkpoint) error
	SetPreviousJustifiedCheckpoint(val *ethpb.Checkpoint) error
	SetCurrentJustifiedCheckpoint(val *ethpb.Checkpoint) error
	SetJustificationBits(val bitfield.Bitvector4) error
}

// WriteOnlyAttestations defines a struct which only has write access to attestations methods.
type WriteOnlyAttestations interface {
	AppendCurrentEpochAttestations(val *ethpb.PendingAttestation) error
	AppendPreviousEpochAttestations(val *ethpb.PendingAttestation) error
	RotateAttestations() error
}

// FutureForkStub defines methods that are used for future forks. This is a low cost solution to enable
// various state casting of interface to work.
type FutureForkStub interface {
	AppendCurrentParticipationBits(val byte) error
	AppendPreviousParticipationBits(val byte) error
	AppendInactivityScore(s uint64) error
	CurrentEpochParticipation() ([]byte, error)
	PreviousEpochParticipation() ([]byte, error)
	UnrealizedCheckpointBalances() (uint64, uint64, uint64, error)
	InactivityScores() ([]uint64, error)
	SetInactivityScores(val []uint64) error
	CurrentSyncCommittee() (*ethpb.SyncCommittee, error)
	SetCurrentSyncCommittee(val *ethpb.SyncCommittee) error
	SetPreviousParticipationBits(val []byte) error
	SetCurrentParticipationBits(val []byte) error
	ModifyCurrentParticipationBits(func(val []byte) ([]byte, error)) error
	ModifyPreviousParticipationBits(func(val []byte) ([]byte, error)) error
	NextSyncCommittee() (*ethpb.SyncCommittee, error)
	SetNextSyncCommittee(val *ethpb.SyncCommittee) error
}<|MERGE_RESOLUTION|>--- conflicted
+++ resolved
@@ -64,11 +64,6 @@
 	IsNil() bool
 	Version() int
 	LatestExecutionPayloadHeader() (interfaces.ExecutionData, error)
-<<<<<<< HEAD
-	LastWithdrawalValidatorIndex() (types.ValidatorIndex, error)
-	ExpectedWithdrawals() ([]*enginev1.Withdrawal, error)
-=======
->>>>>>> 4e342b88
 }
 
 // WriteOnlyBeaconState defines a struct which only has write access to beacon state methods.
