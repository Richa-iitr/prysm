--- conflicted
+++ resolved
@@ -931,7 +931,6 @@
 	})
 }
 
-<<<<<<< HEAD
 func TestGetGenesis(t *testing.T) {
 	params.SetupTestConfigCleanup(t)
 	config := params.BeaconConfig().Copy()
@@ -996,7 +995,7 @@
 		s.GetGenesis(writer, request)
 		assert.Equal(t, http.StatusServiceUnavailable, writer.Code)
 		assert.Equal(t, true, strings.Contains(writer.Body.String(), "Chain genesis info is not yet known"))
-=======
+ }
 func TestGetCommittees(t *testing.T) {
 	db := dbTest.SetupDB(t)
 	ctx := context.Background()
@@ -1199,6 +1198,5 @@
 		require.NoError(t, json.Unmarshal(writer.Body.Bytes(), resp))
 		require.NoError(t, err)
 		assert.Equal(t, true, resp.Finalized)
->>>>>>> 8c39c55f
 	})
 }