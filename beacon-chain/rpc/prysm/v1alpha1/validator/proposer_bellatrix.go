--- conflicted
+++ resolved
@@ -64,11 +64,7 @@
 	}
 
 	// If the validator was not registered then we computed already an execution payload
-<<<<<<< HEAD
-	if !req.SkipMevBoost && blkData.ExecutionPayload == nil {
-=======
 	if !req.SkipMevBoost && blkData.ExecutionPayload == nil && blkData.ExecutionPayloadV2 == nil {
->>>>>>> 16b08201
 		altairBlk := buildAltairBeaconBlockFromBlockData(blkData)
 		b, err := vs.getBlockFromBuilder(ctx, altairBlk)
 		if err == nil {
@@ -152,10 +148,6 @@
 		interop.WriteBlockToDisk(wsb, true /*failed*/)
 		return nil, fmt.Errorf("could not compute state root: %v", err)
 	}
-<<<<<<< HEAD
-
-=======
->>>>>>> 16b08201
 	wsb.Block().SetStateRoot(stateRoot)
 	pb, err := wsb.Block().Proto()
 	if err != nil {
