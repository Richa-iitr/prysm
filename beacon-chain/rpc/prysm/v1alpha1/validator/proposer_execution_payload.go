package validator

import (
	"bytes"
	"context"
	"fmt"

	"github.com/pkg/errors"
	"github.com/prometheus/client_golang/prometheus"
	"github.com/prometheus/client_golang/prometheus/promauto"
	"github.com/prysmaticlabs/prysm/beacon-chain/core/blocks"
	"github.com/prysmaticlabs/prysm/beacon-chain/core/helpers"
	"github.com/prysmaticlabs/prysm/beacon-chain/core/time"
	"github.com/prysmaticlabs/prysm/beacon-chain/core/transition"
	"github.com/prysmaticlabs/prysm/beacon-chain/db/kv"
	fieldparams "github.com/prysmaticlabs/prysm/config/fieldparams"
	"github.com/prysmaticlabs/prysm/config/params"
	types "github.com/prysmaticlabs/prysm/consensus-types/primitives"
	"github.com/prysmaticlabs/prysm/consensus-types/wrapper"
	"github.com/prysmaticlabs/prysm/encoding/bytesutil"
	enginev1 "github.com/prysmaticlabs/prysm/proto/engine/v1"
	"github.com/prysmaticlabs/prysm/runtime/version"
	"github.com/prysmaticlabs/prysm/time/slots"
	"github.com/sirupsen/logrus"
)

var (
	// payloadIDCacheMiss tracks the number of payload ID requests that aren't present in the cache.
	payloadIDCacheMiss = promauto.NewCounter(prometheus.CounterOpts{
		Name: "payload_id_cache_miss",
		Help: "The number of payload id get requests that aren't present in the cache.",
	})
	// payloadIDCacheHit tracks the number of payload ID requests that are present in the cache.
	payloadIDCacheHit = promauto.NewCounter(prometheus.CounterOpts{
		Name: "payload_id_cache_hit",
		Help: "The number of payload id get requests that are present in the cache.",
	})
)

// This returns the execution payload of a given slot. The function has full awareness of pre and post merge.
// The payload is computed given the respected time of merge.
func (vs *Server) getExecutionPayload(ctx context.Context, slot types.Slot, vIdx types.ValidatorIndex) (*enginev1.ExecutionPayload, enginev1.PayloadIDBytes, error) {
	proposerID, payloadId, ok := vs.ProposerSlotIndexCache.GetProposerPayloadIDs(slot)
	if ok && proposerID == vIdx && payloadId != [8]byte{} { // Payload ID is cache hit. Return the cached payload ID.
		var pid [8]byte
		copy(pid[:], payloadId[:])
		payloadIDCacheHit.Inc()
		payload, err := vs.ExecutionEngineCaller.GetPayload(ctx, pid)
		return payload, payloadId, err
	}
	payloadIDCacheMiss.Inc()

	st, err := vs.HeadFetcher.HeadState(ctx)
	if err != nil {
		return nil, enginev1.PayloadIDBytes{}, err
	}
	st, err = transition.ProcessSlotsIfPossible(ctx, st, slot)
	if err != nil {
		return nil, enginev1.PayloadIDBytes{}, err
	}

	var parentHash []byte
	var hasTerminalBlock bool
	mergeComplete, err := blocks.IsMergeTransitionComplete(st)
	if err != nil {
		return nil, enginev1.PayloadIDBytes{}, err
	}

	t, err := slots.ToTime(st.GenesisTime(), slot)
	if err != nil {
		return nil, err
	}
	if mergeComplete {
		header, err := st.LatestExecutionPayloadHeader()
		if err != nil {
			return nil, enginev1.PayloadIDBytes{}, err
		}
		parentHash = header.BlockHash
	} else {
		if activationEpochNotReached(slot) {
			return emptyPayload(), enginev1.PayloadIDBytes{}, nil
		}
		parentHash, hasTerminalBlock, err = vs.getTerminalBlockHashIfExists(ctx, uint64(t.Unix()))
		if err != nil {
			return nil, enginev1.PayloadIDBytes{}, err
		}
		if !hasTerminalBlock {
			return emptyPayload(), enginev1.PayloadIDBytes{}, nil
		}
	}

<<<<<<< HEAD
	t, err := slots.ToTime(st.GenesisTime(), slot)
	if err != nil {
		return nil, enginev1.PayloadIDBytes{}, err
	}
=======
>>>>>>> 758d2867
	random, err := helpers.RandaoMix(st, time.CurrentEpoch(st))
	if err != nil {
		return nil, enginev1.PayloadIDBytes{}, err
	}
	finalizedBlockHash := params.BeaconConfig().ZeroHash[:]
	finalizedRoot := bytesutil.ToBytes32(st.FinalizedCheckpoint().Root)
	if finalizedRoot != [32]byte{} { // finalized root could be zeros before the first finalized block.
		finalizedBlock, err := vs.BeaconDB.Block(ctx, bytesutil.ToBytes32(st.FinalizedCheckpoint().Root))
		if err != nil {
			return nil, enginev1.PayloadIDBytes{}, err
		}
		if err := wrapper.BeaconBlockIsNil(finalizedBlock); err != nil {
			return nil, enginev1.PayloadIDBytes{}, err
		}
		switch finalizedBlock.Version() {
		case version.Phase0, version.Altair: // Blocks before Bellatrix don't have execution payloads. Use zeros as the hash.
		default:
			finalizedPayload, err := finalizedBlock.Block().Body().Execution()
			if err != nil {
				return nil, enginev1.PayloadIDBytes{}, err
			}
			finalizedBlockHash = finalizedPayload.BlockHash()
		}
	}
	f := &enginev1.ForkchoiceState{
		HeadBlockHash:      parentHash,
		SafeBlockHash:      parentHash,
		FinalizedBlockHash: finalizedBlockHash,
	}

	feeRecipient := params.BeaconConfig().DefaultFeeRecipient
	recipient, err := vs.BeaconDB.FeeRecipientByValidatorID(ctx, vIdx)
	switch err == nil {
	case true:
		feeRecipient = recipient
	case errors.As(err, kv.ErrNotFoundFeeRecipient):
		// If fee recipient is not found in DB and not set from beacon node CLI,
		// use the burn address.
		if feeRecipient.String() == params.BeaconConfig().EthBurnAddressHex {
			logrus.WithFields(logrus.Fields{
				"validatorIndex": vIdx,
				"burnAddress":    params.BeaconConfig().EthBurnAddressHex,
			}).Warn("Fee recipient is currently using the burn address, " +
				"you will not be rewarded transaction fees on this setting. " +
				"Please set a different eth address as the fee recipient. " +
				"Please refer to our documentation for instructions")
		}
	default:
		return nil, enginev1.PayloadIDBytes{}, errors.Wrap(err, "could not get fee recipient in db")
	}
	p := &enginev1.PayloadAttributes{
		Timestamp:             uint64(t.Unix()),
		PrevRandao:            random,
		SuggestedFeeRecipient: feeRecipient.Bytes(),
	}
	payloadID, _, err := vs.ExecutionEngineCaller.ForkchoiceUpdated(ctx, f, p)
	if err != nil {
		return nil, enginev1.PayloadIDBytes{}, errors.Wrap(err, "could not prepare payload")
	}
	if payloadID == nil {
		return nil, enginev1.PayloadIDBytes{}, fmt.Errorf("nil payload with block hash: %#x", parentHash)
	}
	payload, err := vs.ExecutionEngineCaller.GetPayload(ctx, *payloadID)
	if err != nil {
		return nil, enginev1.PayloadIDBytes{}, err
	}
	// Warn if the fee recipient is not the value we expect.
	if payload != nil && !bytes.Equal(payload.FeeRecipient, feeRecipient[:]) {
		logrus.WithFields(logrus.Fields{
			"wantedFeeRecipient": fmt.Sprintf("%#x", feeRecipient),
			"received":           fmt.Sprintf("%#x", payload.FeeRecipient),
		}).Warn("Fee recipient address from execution client is not what was expected. " +
			"It is possible someone has compromised your client to try and take your transaction fees")
	}
	return payload, *payloadID, nil
}

// This returns the valid terminal block hash with an existence bool value.
//
// Spec code:
// def get_terminal_pow_block(pow_chain: Dict[Hash32, PowBlock]) -> Optional[PowBlock]:
//    if TERMINAL_BLOCK_HASH != Hash32():
//        # Terminal block hash override takes precedence over terminal total difficulty
//        if TERMINAL_BLOCK_HASH in pow_chain:
//            return pow_chain[TERMINAL_BLOCK_HASH]
//        else:
//            return None
//
//    return get_pow_block_at_terminal_total_difficulty(pow_chain)
func (vs *Server) getTerminalBlockHashIfExists(ctx context.Context, transitionTime uint64) ([]byte, bool, error) {
	terminalBlockHash := params.BeaconConfig().TerminalBlockHash
	// Terminal block hash override takes precedence over terminal total difficulty.
	if params.BeaconConfig().TerminalBlockHash != params.BeaconConfig().ZeroHash {
		exists, _, err := vs.Eth1BlockFetcher.BlockExists(ctx, terminalBlockHash)
		if err != nil {
			return nil, false, err
		}
		if !exists {
			return nil, false, nil
		}

		return terminalBlockHash.Bytes(), true, nil
	}

	return vs.ExecutionEngineCaller.GetTerminalBlockHash(ctx, transitionTime)
}

// activationEpochNotReached returns true if activation epoch has not been reach.
// Which satisfy the following conditions in spec:
//        is_terminal_block_hash_set = TERMINAL_BLOCK_HASH != Hash32()
//        is_activation_epoch_reached = get_current_epoch(state) >= TERMINAL_BLOCK_HASH_ACTIVATION_EPOCH
//        if is_terminal_block_hash_set and not is_activation_epoch_reached:
//      	return True
func activationEpochNotReached(slot types.Slot) bool {
	terminalBlockHashSet := bytesutil.ToBytes32(params.BeaconConfig().TerminalBlockHash.Bytes()) != [32]byte{}
	if terminalBlockHashSet {
		return params.BeaconConfig().TerminalBlockHashActivationEpoch > slots.ToEpoch(slot)
	}
	return false
}

func emptyPayload() *enginev1.ExecutionPayload {
	return &enginev1.ExecutionPayload{
		ParentHash:    make([]byte, fieldparams.RootLength),
		FeeRecipient:  make([]byte, fieldparams.FeeRecipientLength),
		StateRoot:     make([]byte, fieldparams.RootLength),
		ReceiptsRoot:  make([]byte, fieldparams.RootLength),
		LogsBloom:     make([]byte, fieldparams.LogsBloomLength),
		PrevRandao:    make([]byte, fieldparams.RootLength),
		BaseFeePerGas: make([]byte, fieldparams.RootLength),
		BlockHash:     make([]byte, fieldparams.RootLength),
	}
}<|MERGE_RESOLUTION|>--- conflicted
+++ resolved
@@ -68,7 +68,7 @@
 
 	t, err := slots.ToTime(st.GenesisTime(), slot)
 	if err != nil {
-		return nil, err
+		return nil, enginev1.PayloadIDBytes{}, err
 	}
 	if mergeComplete {
 		header, err := st.LatestExecutionPayloadHeader()
@@ -89,13 +89,6 @@
 		}
 	}
 
-<<<<<<< HEAD
-	t, err := slots.ToTime(st.GenesisTime(), slot)
-	if err != nil {
-		return nil, enginev1.PayloadIDBytes{}, err
-	}
-=======
->>>>>>> 758d2867
 	random, err := helpers.RandaoMix(st, time.CurrentEpoch(st))
 	if err != nil {
 		return nil, enginev1.PayloadIDBytes{}, err
