/*
Package featureconfig defines which features are enabled for runtime
in order to selectively enable certain features to maintain a stable runtime.

The process for implementing new features using this package is as follows:
	1. Add a new CMD flag in flags.go, and place it in the proper list(s) var for its client.
	2. Add a condition for the flag in the proper Configure function(s) below.
	3. Place any "new" behavior in the `if flagEnabled` statement.
	4. Place any "previous" behavior in the `else` statement.
	5. Ensure any tests using the new feature fail if the flag isn't enabled.
	5a. Use the following to enable your flag for tests:
	cfg := &featureconfig.Flags{
		VerifyAttestationSigs: true,
	}
	resetCfg := featureconfig.InitWithReset(cfg)
	defer resetCfg()
	6. Add the string for the flags that should be running within E2E to E2EValidatorFlags
	and E2EBeaconChainFlags.
*/
package featureconfig

import (
	"sync"
	"time"

	"github.com/prysmaticlabs/prysm/shared/params"
	"github.com/sirupsen/logrus"
	"github.com/urfave/cli/v2"
)

var log = logrus.WithField("prefix", "flags")

const enabledFeatureFlag = "Enabled feature flag"

// Flags is a struct to represent which features the client will perform on runtime.
type Flags struct {
	// Testnet Flags.
	ToledoTestnet  bool // ToledoTestnet defines the flag through which we can enable the node to run on the Toledo testnet.
	PyrmontTestnet bool // PyrmontTestnet defines the flag through which we can enable the node to run on the Pyrmont testnet.

	// Feature related flags.
	WriteSSZStateTransitions           bool // WriteSSZStateTransitions to tmp directory.
	SkipBLSVerify                      bool // Skips BLS verification across the runtime.
	EnableBlst                         bool // Enables new BLS library from supranational.
	SlasherProtection                  bool // SlasherProtection protects validator fron sending over a slashable offense over the network using external slasher.
	EnablePeerScorer                   bool // EnablePeerScorer enables experimental peer scoring in p2p.
	EnableLargerGossipHistory          bool // EnableLargerGossipHistory increases the gossip history we store in our caches.
	WriteWalletPasswordOnWebOnboarding bool // WriteWalletPasswordOnWebOnboarding writes the password to disk after Prysm web signup.
	DisableAttestingHistoryDBCache     bool // DisableAttestingHistoryDBCache for the validator client increases disk reads/writes.
	UpdateHeadTimely                   bool // UpdateHeadTimely updates head right after state transition.
	ProposerAttsSelectionUsingMaxCover bool // ProposerAttsSelectionUsingMaxCover enables max-cover algorithm when selecting attestations for proposing.

	// Logging related toggles.
	DisableGRPCConnectionLogs bool // Disables logging when a new grpc client has connected.

	// Slasher toggles.
	DisableLookback           bool // DisableLookback updates slasher to not use the lookback and update validator histories until epoch 0.
	DisableBroadcastSlashings bool // DisableBroadcastSlashings disables p2p broadcasting of proposer and attester slashings.

	// Cache toggles.
	EnableSSZCache           bool // EnableSSZCache see https://github.com/prysmaticlabs/prysm/pull/4558.
	EnableNextSlotStateCache bool // EnableNextSlotStateCache enables next slot state cache to improve validator performance.

	// Bug fixes related flags.
	AttestTimely bool // AttestTimely fixes #8185. It is gated behind a flag to ensure beacon node's fix can safely roll out first. We'll invert this in v1.1.0.

	KafkaBootstrapServers          string // KafkaBootstrapServers to find kafka servers to stream blocks, attestations, etc.
	AttestationAggregationStrategy string // AttestationAggregationStrategy defines aggregation strategy to be used when aggregating.

	// KeystoreImportDebounceInterval specifies the time duration the validator waits to reload new keys if they have
	// changed on disk. This feature is for advanced use cases only.
	KeystoreImportDebounceInterval time.Duration

<<<<<<< HEAD
	EnableSlasher bool // Enable slasher in the beacon node runtime.
=======
	// EnableSlashingProtectionPruning for the validator client.
	EnableSlashingProtectionPruning bool
>>>>>>> b2d9f9a2
}

var featureConfig *Flags
var featureConfigLock sync.RWMutex

// Get retrieves feature config.
func Get() *Flags {
	featureConfigLock.RLock()
	defer featureConfigLock.RUnlock()

	if featureConfig == nil {
		return &Flags{}
	}
	return featureConfig
}

// Init sets the global config equal to the config that is passed in.
func Init(c *Flags) {
	featureConfigLock.Lock()
	defer featureConfigLock.Unlock()

	featureConfig = c
}

// InitWithReset sets the global config and returns function that is used to reset configuration.
func InitWithReset(c *Flags) func() {
	var prevConfig Flags
	if featureConfig != nil {
		prevConfig = *featureConfig
	} else {
		prevConfig = Flags{}
	}
	resetFunc := func() {
		Init(&prevConfig)
	}
	Init(c)
	return resetFunc
}

// configureTestnet sets the config according to specified testnet flag
func configureTestnet(ctx *cli.Context, cfg *Flags) {
	if ctx.Bool(ToledoTestnet.Name) {
		log.Warn("Running on Toledo Testnet")
		params.UseToledoConfig()
		params.UseToledoNetworkConfig()
		cfg.ToledoTestnet = true
	} else if ctx.Bool(PyrmontTestnet.Name) {
		log.Warn("Running on Pyrmont Testnet")
		params.UsePyrmontConfig()
		params.UsePyrmontNetworkConfig()
		cfg.PyrmontTestnet = true
	} else if ctx.Bool(PraterTestnet.Name) {
		log.Warn("Running on the Prater Testnet")
		params.UsePraterConfig()
		params.UsePraterNetworkConfig()
	} else {
		log.Warn("Running on ETH2 Mainnet")
		params.UseMainnetConfig()
	}
}

// ConfigureBeaconChain sets the global config based
// on what flags are enabled for the beacon-chain client.
func ConfigureBeaconChain(ctx *cli.Context) {
	complainOnDeprecatedFlags(ctx)
	cfg := &Flags{}
	if ctx.Bool(devModeFlag.Name) {
		enableDevModeFlags(ctx)
	}
	configureTestnet(ctx, cfg)

	if ctx.Bool(writeSSZStateTransitionsFlag.Name) {
		log.WithField(writeSSZStateTransitionsFlag.Name, writeSSZStateTransitionsFlag.Usage).Warn(enabledFeatureFlag)
		cfg.WriteSSZStateTransitions = true
	}

	cfg.EnableSSZCache = true

	if ctx.String(kafkaBootstrapServersFlag.Name) != "" {
		log.WithField(kafkaBootstrapServersFlag.Name, kafkaBootstrapServersFlag.Usage).Warn(enabledFeatureFlag)
		cfg.KafkaBootstrapServers = ctx.String(kafkaBootstrapServersFlag.Name)
	}
	if ctx.IsSet(disableGRPCConnectionLogging.Name) {
		log.WithField(disableGRPCConnectionLogging.Name, disableGRPCConnectionLogging.Usage).Warn(enabledFeatureFlag)
		cfg.DisableGRPCConnectionLogs = true
	}
	cfg.AttestationAggregationStrategy = ctx.String(attestationAggregationStrategy.Name)
	if ctx.Bool(forceOptMaxCoverAggregationStategy.Name) {
		log.WithField(forceOptMaxCoverAggregationStategy.Name, forceOptMaxCoverAggregationStategy.Usage).Warn(enabledFeatureFlag)
		cfg.AttestationAggregationStrategy = "opt_max_cover"
	}
	if ctx.Bool(enablePeerScorer.Name) {
		log.WithField(enablePeerScorer.Name, enablePeerScorer.Usage).Warn(enabledFeatureFlag)
		cfg.EnablePeerScorer = true
	}
	if ctx.Bool(checkPtInfoCache.Name) {
		log.Warn("Advance check point info cache is no longer supported and will soon be deleted")
	}
	cfg.EnableBlst = true
	if ctx.Bool(disableBlst.Name) {
		log.WithField(disableBlst.Name, disableBlst.Usage).Warn(enabledFeatureFlag)
		cfg.EnableBlst = false
	}
	if ctx.Bool(enableLargerGossipHistory.Name) {
		log.WithField(enableLargerGossipHistory.Name, enableLargerGossipHistory.Usage).Warn(enabledFeatureFlag)
		cfg.EnableLargerGossipHistory = true
	}
	if ctx.Bool(disableBroadcastSlashingFlag.Name) {
		log.WithField(disableBroadcastSlashingFlag.Name, disableBroadcastSlashingFlag.Usage).Warn(enabledFeatureFlag)
		cfg.DisableBroadcastSlashings = true
	}
	if ctx.Bool(enableNextSlotStateCache.Name) {
		log.WithField(enableNextSlotStateCache.Name, enableNextSlotStateCache.Usage).Warn(enabledFeatureFlag)
		cfg.EnableNextSlotStateCache = true
	}
	if ctx.Bool(updateHeadTimely.Name) {
		log.WithField(updateHeadTimely.Name, updateHeadTimely.Usage).Warn(enabledFeatureFlag)
		cfg.UpdateHeadTimely = true
	}
<<<<<<< HEAD
	if ctx.Bool(enableSlasherFlag.Name) {
		log.WithField(enableSlasherFlag.Name, enableSlasherFlag.Usage).Warn(enabledFeatureFlag)
		cfg.EnableSlasher = true
=======
	if ctx.Bool(proposerAttsSelectionUsingMaxCover.Name) {
		log.WithField(proposerAttsSelectionUsingMaxCover.Name, proposerAttsSelectionUsingMaxCover.Usage).Warn(enabledFeatureFlag)
		cfg.ProposerAttsSelectionUsingMaxCover = true
>>>>>>> b2d9f9a2
	}
	Init(cfg)
}

// ConfigureSlasher sets the global config based
// on what flags are enabled for the slasher client.
func ConfigureSlasher(ctx *cli.Context) {
	complainOnDeprecatedFlags(ctx)
	cfg := &Flags{}
	configureTestnet(ctx, cfg)

	if ctx.Bool(disableLookbackFlag.Name) {
		log.WithField(disableLookbackFlag.Name, disableLookbackFlag.Usage).Warn(enabledFeatureFlag)
		cfg.DisableLookback = true
	}
	Init(cfg)
}

// ConfigureValidator sets the global config based
// on what flags are enabled for the validator client.
func ConfigureValidator(ctx *cli.Context) {
	complainOnDeprecatedFlags(ctx)
	cfg := &Flags{}
	configureTestnet(ctx, cfg)
	if ctx.Bool(enableExternalSlasherProtectionFlag.Name) {
		log.WithField(enableExternalSlasherProtectionFlag.Name, enableExternalSlasherProtectionFlag.Usage).Warn(enabledFeatureFlag)
		cfg.SlasherProtection = true
	}
	if ctx.Bool(writeWalletPasswordOnWebOnboarding.Name) {
		log.WithField(writeWalletPasswordOnWebOnboarding.Name, writeWalletPasswordOnWebOnboarding.Usage).Warn(enabledFeatureFlag)
		cfg.WriteWalletPasswordOnWebOnboarding = true
	}
	if ctx.Bool(disableAttestingHistoryDBCache.Name) {
		log.WithField(disableAttestingHistoryDBCache.Name, disableAttestingHistoryDBCache.Usage).Warn(enabledFeatureFlag)
		cfg.DisableAttestingHistoryDBCache = true
	}
	cfg.EnableBlst = true
	if ctx.Bool(disableBlst.Name) {
		log.WithField(disableBlst.Name, disableBlst.Usage).Warn(enabledFeatureFlag)
		cfg.EnableBlst = false
	}
	if ctx.Bool(attestTimely.Name) {
		log.WithField(attestTimely.Name, attestTimely.Usage).Warn(enabledFeatureFlag)
		cfg.AttestTimely = true
	}
	if ctx.Bool(enableSlashingProtectionPruning.Name) {
		log.WithField(enableSlashingProtectionPruning.Name, enableSlashingProtectionPruning.Usage).Warn(enabledFeatureFlag)
		cfg.EnableSlashingProtectionPruning = true
	}
	cfg.KeystoreImportDebounceInterval = ctx.Duration(dynamicKeyReloadDebounceInterval.Name)
	Init(cfg)
}

// enableDevModeFlags switches development mode features on.
func enableDevModeFlags(ctx *cli.Context) {
	log.Warn("Enabling development mode flags")
	for _, f := range devModeFlags {
		log.WithField("flag", f.Names()[0]).Debug("Enabling development mode flag")
		if !ctx.IsSet(f.Names()[0]) {
			if err := ctx.Set(f.Names()[0], "true"); err != nil {
				log.WithError(err).Debug("Error enabling development mode flag")
			}
		}
	}
}

func complainOnDeprecatedFlags(ctx *cli.Context) {
	for _, f := range deprecatedFlags {
		if ctx.IsSet(f.Names()[0]) {
			log.Errorf("%s is deprecated and has no effect. Do not use this flag, it will be deleted soon.", f.Names()[0])
		}
	}
}<|MERGE_RESOLUTION|>--- conflicted
+++ resolved
@@ -71,12 +71,9 @@
 	// changed on disk. This feature is for advanced use cases only.
 	KeystoreImportDebounceInterval time.Duration
 
-<<<<<<< HEAD
 	EnableSlasher bool // Enable slasher in the beacon node runtime.
-=======
 	// EnableSlashingProtectionPruning for the validator client.
 	EnableSlashingProtectionPruning bool
->>>>>>> b2d9f9a2
 }
 
 var featureConfig *Flags
@@ -196,15 +193,13 @@
 		log.WithField(updateHeadTimely.Name, updateHeadTimely.Usage).Warn(enabledFeatureFlag)
 		cfg.UpdateHeadTimely = true
 	}
-<<<<<<< HEAD
 	if ctx.Bool(enableSlasherFlag.Name) {
 		log.WithField(enableSlasherFlag.Name, enableSlasherFlag.Usage).Warn(enabledFeatureFlag)
 		cfg.EnableSlasher = true
-=======
+	}
 	if ctx.Bool(proposerAttsSelectionUsingMaxCover.Name) {
 		log.WithField(proposerAttsSelectionUsingMaxCover.Name, proposerAttsSelectionUsingMaxCover.Usage).Warn(enabledFeatureFlag)
 		cfg.ProposerAttsSelectionUsingMaxCover = true
->>>>>>> b2d9f9a2
 	}
 	Init(cfg)
 }
