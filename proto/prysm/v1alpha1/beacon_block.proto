--- conflicted
+++ resolved
@@ -37,13 +37,11 @@
         // Representing a signed, post-Bellatrix fork beacon block.
         SignedBeaconBlockBellatrix bellatrix = 3;
 
-<<<<<<< HEAD
         // Representing a signed, post-Bellatrix fork blinded beacon block.
         SignedBlindedBeaconBlockBellatrix blinded_bellatrix = 4;
-=======
+
         // Representing a signed, eip4844 compatible fork beacon block.
-        SignedBeaconBlockWithBlobKZGs eip4844 = 4;
->>>>>>> 80546f83
+        SignedBeaconBlockWithBlobKZGs eip4844 = 5;
     }
 }
 
@@ -58,12 +56,11 @@
         // Representing a post-Bellatrix fork beacon block.
         BeaconBlockBellatrix bellatrix = 3;
 
-<<<<<<< HEAD
         // Representing a post-Bellatrix fork blinded beacon block.
         BlindedBeaconBlockBellatrix blinded_bellatrix = 4;
-=======
-        BeaconBlockWithBlobKZGs eip4844 = 4;
->>>>>>> 80546f83
+
+        // Representing a post-eip4844 fork beacon block.
+        BeaconBlockWithBlobKZGs eip4844 = 5;
     }
 }
 
@@ -374,7 +371,6 @@
     ethereum.engine.v1.ExecutionPayload execution_payload = 10;
 }
 
-<<<<<<< HEAD
 message SignedBlindedBeaconBlockBellatrix {
     // The unsigned blinded beacon block itself.
     BlindedBeaconBlockBellatrix block = 1;
@@ -471,15 +467,16 @@
 message SignedBuilderBid {
     BuilderBid message         = 1 ;
     bytes signature      = 2 [(ethereum.eth.ext.ssz_size) = "96"];
-=======
+}
+
 message SignedBeaconBlockWithBlobKZGs {
     BeaconBlockWithBlobKZGs block = 1;
     bytes signature = 2 [(ethereum.eth.ext.ssz_size) = "96"];
 }
 
 message BeaconBlockWithBlobKZGs {
-    uint64 slot = 1 [(ethereum.eth.ext.cast_type) = "github.com/prysmaticlabs/eth2-types.Slot"];
-    uint64 proposer_index = 2 [(ethereum.eth.ext.cast_type) = "github.com/prysmaticlabs/eth2-types.ValidatorIndex"];
+    uint64 slot = 1 [(ethereum.eth.ext.cast_type) = "github.com/prysmaticlabs/prysm/consensus-types/primitives.Slot"];
+    uint64 proposer_index = 2 [(ethereum.eth.ext.cast_type) = "github.com/prysmaticlabs/prysm/consensus-types/primitives.ValidatorIndex"];
     bytes parent_root = 3 [(ethereum.eth.ext.ssz_size) = "32"];
     bytes state_root = 4 [(ethereum.eth.ext.ssz_size) = "32"];
     BeaconBlockBodyWithBlobKZGs body = 5;
@@ -507,5 +504,4 @@
 
 message Blob {
     repeated bytes blob = 1 [(ethereum.eth.ext.ssz_size) = "4096,32"];
->>>>>>> 80546f83
 }