##############################################################################
# Common
##############################################################################

load("@rules_proto//proto:defs.bzl", "proto_library")

##############################################################################
# Go
##############################################################################
# gazelle:ignore
load("@io_bazel_rules_go//go:def.bzl", "go_library", "go_test")
load("@io_bazel_rules_go//proto:def.bzl", "go_proto_library")
load("//proto:ssz_proto_library.bzl", "ssz_proto_files")
load("//tools:ssz.bzl", "SSZ_DEPS", "ssz_gen_marshal")

proto_library(
    name = "proto",
    srcs = [
        "execution_engine.proto",
    ],
    visibility = ["//visibility:public"],
    deps = [
        "//proto/eth/ext:proto",
        "@go_googleapis//google/api:annotations_proto",
    ],
)

##############################################################################
# Go
##############################################################################
ssz_gen_marshal(
    name = "ssz_generated_files",
    go_proto = ":go_proto",
    objs = [
        "ExecutionPayload",
        "ExecutionPayloadHeader",
    ],
)

go_proto_library(
    name = "go_proto",
    compilers = [
        "@com_github_prysmaticlabs_protoc_gen_go_cast//:go_cast_grpc",
    ],
    importpath = "github.com/prysmaticlabs/prysm/proto/engine/v1",
    proto = ":proto",
    visibility = ["//visibility:public"],
    deps = [
        "//consensus-types/primitives:go_default_library",
        "//proto/eth/ext:go_default_library",
        "@com_github_golang_protobuf//proto:go_default_library",
        "@go_googleapis//google/api:annotations_go_proto",
        "@io_bazel_rules_go//proto/wkt:descriptor_go_proto",
        "@org_golang_google_protobuf//reflect/protoreflect:go_default_library",
        "@org_golang_google_protobuf//runtime/protoimpl:go_default_library",
    ],
)

go_library(
    name = "go_default_library",
    srcs = [
        "json_marshal_unmarshal.go",
        ":ssz_generated_files",  # keep
    ],
    embed = [
        ":go_proto",
    ],
    importpath = "github.com/prysmaticlabs/prysm/proto/engine/v1",
    visibility = ["//visibility:public"],
    deps = [
        "//config/fieldparams:go_default_library",
        "//config/params:go_default_library",
        "//encoding/bytesutil:go_default_library",
        "//proto/eth/ext:go_default_library",
        "@com_github_ethereum_go_ethereum//common/hexutil:go_default_library",
<<<<<<< HEAD
=======
        "@com_github_ethereum_go_ethereum//common:go_default_library",
>>>>>>> b67c8859
        "@com_github_ethereum_go_ethereum//core/types:go_default_library",
        "@io_bazel_rules_go//proto/wkt:timestamp_go_proto",
        "@go_googleapis//google/api:annotations_go_proto",
        "@com_github_golang_protobuf//proto:go_default_library",
        "@com_github_pkg_errors//:go_default_library",
        "@com_github_prysmaticlabs_fastssz//:go_default_library",
        "@io_bazel_rules_go//proto/wkt:descriptor_go_proto",
        "@org_golang_google_protobuf//encoding/protojson:go_default_library",
        "@org_golang_google_protobuf//reflect/protoreflect:go_default_library",
        "@org_golang_google_protobuf//runtime/protoimpl:go_default_library",
    ],  # keep
)

go_test(
    name = "go_default_test",
    srcs = [
        "json_marshal_unmarshal_test.go",
    ],
    deps = [
        ":go_default_library",
        "//config/fieldparams:go_default_library",
        "//config/params:go_default_library",
        "//encoding/bytesutil:go_default_library",
        "//testing/require:go_default_library",
        "@com_github_ethereum_go_ethereum//common/hexutil:go_default_library",
        "@com_github_ethereum_go_ethereum//common:go_default_library",
        "@com_github_ethereum_go_ethereum//core/types:go_default_library",
    ],
)<|MERGE_RESOLUTION|>--- conflicted
+++ resolved
@@ -73,10 +73,7 @@
         "//encoding/bytesutil:go_default_library",
         "//proto/eth/ext:go_default_library",
         "@com_github_ethereum_go_ethereum//common/hexutil:go_default_library",
-<<<<<<< HEAD
-=======
         "@com_github_ethereum_go_ethereum//common:go_default_library",
->>>>>>> b67c8859
         "@com_github_ethereum_go_ethereum//core/types:go_default_library",
         "@io_bazel_rules_go//proto/wkt:timestamp_go_proto",
         "@go_googleapis//google/api:annotations_go_proto",
