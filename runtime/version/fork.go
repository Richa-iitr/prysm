--- conflicted
+++ resolved
@@ -4,11 +4,8 @@
 	Phase0 = iota
 	Altair
 	Bellatrix
-<<<<<<< HEAD
 	BellatrixBlind
-=======
 	EIP4844
->>>>>>> 80546f83
 )
 
 func String(version int) string {
@@ -19,13 +16,10 @@
 		return "altair"
 	case Bellatrix:
 		return "bellatrix"
-<<<<<<< HEAD
 	case BellatrixBlind:
 		return "bellatrix-blind"
-=======
 	case EIP4844:
 		return "eip4844"
->>>>>>> 80546f83
 	default:
 		return "unknown version"
 	}
