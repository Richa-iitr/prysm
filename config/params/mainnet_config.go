package params

import (
	"math"
	"time"

	types "github.com/prysmaticlabs/eth2-types"
	"github.com/prysmaticlabs/prysm/encoding/bytesutil"
)

// MainnetConfig returns the configuration to be used in the main network.
func MainnetConfig() *BeaconChainConfig {
	return mainnetBeaconConfig
}

// UseMainnetConfig for beacon chain services.
func UseMainnetConfig() {
	beaconConfig = MainnetConfig()
}

const (
	// Genesis Fork Epoch for the mainnet config.
	genesisForkEpoch = 0
	// Altair Fork Epoch for mainnet config.
	mainnetAltairForkEpoch = 74240 // Oct 27, 2021, 10:56:23am UTC
	// Placeholder for the merge epoch until it is decided
	mainnetMergeForkEpoch = math.MaxUint64
)

var mainnetNetworkConfig = &NetworkConfig{
	GossipMaxSize:                   1 << 20,  // 1 MiB
	GossipMaxSizeMerge:              10 << 10, // 10 MiB
	MaxChunkSize:                    1 << 20,  // 1 MiB
	MaxChunkSizeMerge:               10 << 20, // 10 MiB
	AttestationSubnetCount:          64,
	AttestationPropagationSlotRange: 32,
	MaxRequestBlocks:                1 << 10, // 1024
	TtfbTimeout:                     5 * time.Second,
	RespTimeout:                     10 * time.Second,
	MaximumGossipClockDisparity:     500 * time.Millisecond,
	MessageDomainInvalidSnappy:      [4]byte{00, 00, 00, 00},
	MessageDomainValidSnappy:        [4]byte{01, 00, 00, 00},
	ETH2Key:                         "eth2",
	AttSubnetKey:                    "attnets",
	SyncCommsSubnetKey:              "syncnets",
	MinimumPeersInSubnetSearch:      20,
	ContractDeploymentBlock:         11184524, // Note: contract was deployed in block 11052984 but no transactions were sent until 11184524.
	BootstrapNodes: []string{
		// Teku team's bootnode
		"enr:-KG4QOtcP9X1FbIMOe17QNMKqDxCpm14jcX5tiOE4_TyMrFqbmhPZHK_ZPG2Gxb1GE2xdtodOfx9-cgvNtxnRyHEmC0ghGV0aDKQ9aX9QgAAAAD__________4JpZIJ2NIJpcIQDE8KdiXNlY3AyNTZrMaEDhpehBDbZjM_L9ek699Y7vhUJ-eAdMyQW_Fil522Y0fODdGNwgiMog3VkcIIjKA",
		"enr:-KG4QL-eqFoHy0cI31THvtZjpYUu_Jdw_MO7skQRJxY1g5HTN1A0epPCU6vi0gLGUgrzpU-ygeMSS8ewVxDpKfYmxMMGhGV0aDKQtTA_KgAAAAD__________4JpZIJ2NIJpcIQ2_DUbiXNlY3AyNTZrMaED8GJ2vzUqgL6-KD1xalo1CsmY4X1HaDnyl6Y_WayCo9GDdGNwgiMog3VkcIIjKA",
		// Prylab team's bootnodes
		"enr:-Ku4QImhMc1z8yCiNJ1TyUxdcfNucje3BGwEHzodEZUan8PherEo4sF7pPHPSIB1NNuSg5fZy7qFsjmUKs2ea1Whi0EBh2F0dG5ldHOIAAAAAAAAAACEZXRoMpD1pf1CAAAAAP__________gmlkgnY0gmlwhBLf22SJc2VjcDI1NmsxoQOVphkDqal4QzPMksc5wnpuC3gvSC8AfbFOnZY_On34wIN1ZHCCIyg",
		"enr:-Ku4QP2xDnEtUXIjzJ_DhlCRN9SN99RYQPJL92TMlSv7U5C1YnYLjwOQHgZIUXw6c-BvRg2Yc2QsZxxoS_pPRVe0yK8Bh2F0dG5ldHOIAAAAAAAAAACEZXRoMpD1pf1CAAAAAP__________gmlkgnY0gmlwhBLf22SJc2VjcDI1NmsxoQMeFF5GrS7UZpAH2Ly84aLK-TyvH-dRo0JM1i8yygH50YN1ZHCCJxA",
		"enr:-Ku4QPp9z1W4tAO8Ber_NQierYaOStqhDqQdOPY3bB3jDgkjcbk6YrEnVYIiCBbTxuar3CzS528d2iE7TdJsrL-dEKoBh2F0dG5ldHOIAAAAAAAAAACEZXRoMpD1pf1CAAAAAP__________gmlkgnY0gmlwhBLf22SJc2VjcDI1NmsxoQMw5fqqkw2hHC4F5HZZDPsNmPdB1Gi8JPQK7pRc9XHh-oN1ZHCCKvg",
		// Lighthouse team's bootnodes
		"enr:-Jq4QItoFUuug_n_qbYbU0OY04-np2wT8rUCauOOXNi0H3BWbDj-zbfZb7otA7jZ6flbBpx1LNZK2TDebZ9dEKx84LYBhGV0aDKQtTA_KgEAAAD__________4JpZIJ2NIJpcISsaa0ZiXNlY3AyNTZrMaEDHAD2JKYevx89W0CcFJFiskdcEzkH_Wdv9iW42qLK79ODdWRwgiMo",
		"enr:-Jq4QN_YBsUOqQsty1OGvYv48PMaiEt1AzGD1NkYQHaxZoTyVGqMYXg0K9c0LPNWC9pkXmggApp8nygYLsQwScwAgfgBhGV0aDKQtTA_KgEAAAD__________4JpZIJ2NIJpcISLosQxiXNlY3AyNTZrMaEDBJj7_dLFACaxBfaI8KZTh_SSJUjhyAyfshimvSqo22WDdWRwgiMo",
		// EF bootnodes
		"enr:-Ku4QHqVeJ8PPICcWk1vSn_XcSkjOkNiTg6Fmii5j6vUQgvzMc9L1goFnLKgXqBJspJjIsB91LTOleFmyWWrFVATGngBh2F0dG5ldHOIAAAAAAAAAACEZXRoMpC1MD8qAAAAAP__________gmlkgnY0gmlwhAMRHkWJc2VjcDI1NmsxoQKLVXFOhp2uX6jeT0DvvDpPcU8FWMjQdR4wMuORMhpX24N1ZHCCIyg",
		"enr:-Ku4QG-2_Md3sZIAUebGYT6g0SMskIml77l6yR-M_JXc-UdNHCmHQeOiMLbylPejyJsdAPsTHJyjJB2sYGDLe0dn8uYBh2F0dG5ldHOIAAAAAAAAAACEZXRoMpC1MD8qAAAAAP__________gmlkgnY0gmlwhBLY-NyJc2VjcDI1NmsxoQORcM6e19T1T9gi7jxEZjk_sjVLGFscUNqAY9obgZaxbIN1ZHCCIyg",
		"enr:-Ku4QPn5eVhcoF1opaFEvg1b6JNFD2rqVkHQ8HApOKK61OIcIXD127bKWgAtbwI7pnxx6cDyk_nI88TrZKQaGMZj0q0Bh2F0dG5ldHOIAAAAAAAAAACEZXRoMpC1MD8qAAAAAP__________gmlkgnY0gmlwhDayLMaJc2VjcDI1NmsxoQK2sBOLGcUb4AwuYzFuAVCaNHA-dy24UuEKkeFNgCVCsIN1ZHCCIyg",
		"enr:-Ku4QEWzdnVtXc2Q0ZVigfCGggOVB2Vc1ZCPEc6j21NIFLODSJbvNaef1g4PxhPwl_3kax86YPheFUSLXPRs98vvYsoBh2F0dG5ldHOIAAAAAAAAAACEZXRoMpC1MD8qAAAAAP__________gmlkgnY0gmlwhDZBrP2Jc2VjcDI1NmsxoQM6jr8Rb1ktLEsVcKAPa08wCsKUmvoQ8khiOl_SLozf9IN1ZHCCIyg",
		// Nimbus bootnodes
		"enr:-LK4QA8FfhaAjlb_BXsXxSfiysR7R52Nhi9JBt4F8SPssu8hdE1BXQQEtVDC3qStCW60LSO7hEsVHv5zm8_6Vnjhcn0Bh2F0dG5ldHOIAAAAAAAAAACEZXRoMpC1MD8qAAAAAP__________gmlkgnY0gmlwhAN4aBKJc2VjcDI1NmsxoQJerDhsJ-KxZ8sHySMOCmTO6sHM3iCFQ6VMvLTe948MyYN0Y3CCI4yDdWRwgiOM",
		"enr:-LK4QKWrXTpV9T78hNG6s8AM6IO4XH9kFT91uZtFg1GcsJ6dKovDOr1jtAAFPnS2lvNltkOGA9k29BUN7lFh_sjuc9QBh2F0dG5ldHOIAAAAAAAAAACEZXRoMpC1MD8qAAAAAP__________gmlkgnY0gmlwhANAdd-Jc2VjcDI1NmsxoQLQa6ai7y9PMN5hpLe5HmiJSlYzMuzP7ZhwRiwHvqNXdoN0Y3CCI4yDdWRwgiOM",
	},
}

var mainnetBeaconConfig = &BeaconChainConfig{
	// Constants (Non-configurable)
	FarFutureEpoch:           math.MaxUint64,
	FarFutureSlot:            math.MaxUint64,
	BaseRewardsPerEpoch:      4,
	DepositContractTreeDepth: 32,
	GenesisDelay:             604800, // 1 week.

	// Misc constant.
	TargetCommitteeSize:            128,
	MaxValidatorsPerCommittee:      2048,
	MaxCommitteesPerSlot:           64,
	MinPerEpochChurnLimit:          4,
	ChurnLimitQuotient:             1 << 16,
	ShuffleRoundCount:              90,
	MinGenesisActiveValidatorCount: 16384,
	MinGenesisTime:                 1606824000, // Dec 1, 2020, 12pm UTC.
	TargetAggregatorsPerCommittee:  16,
	HysteresisQuotient:             4,
	HysteresisDownwardMultiplier:   1,
	HysteresisUpwardMultiplier:     5,

	// Gwei value constants.
	MinDepositAmount:          1 * 1e9,
	MaxEffectiveBalance:       32 * 1e9,
	EjectionBalance:           16 * 1e9,
	EffectiveBalanceIncrement: 1 * 1e9,

	// Initial value constants.
	BLSWithdrawalPrefixByte: byte(0),
	ZeroHash:                [32]byte{},

	// Time parameter constants.
	MinAttestationInclusionDelay:     1,
	SecondsPerSlot:                   12,
	SlotsPerEpoch:                    32,
	SqrRootSlotsPerEpoch:             5,
	MinSeedLookahead:                 1,
	MaxSeedLookahead:                 4,
	EpochsPerEth1VotingPeriod:        64,
	SlotsPerHistoricalRoot:           8192,
	MinValidatorWithdrawabilityDelay: 256,
	ShardCommitteePeriod:             256,
	MinEpochsToInactivityPenalty:     4,
	Eth1FollowDistance:               2048,
	SafeSlotsToUpdateJustified:       8,

	// Ethereum PoW parameters.
	DepositChainID:         1, // Chain ID of eth1 mainnet.
	DepositNetworkID:       1, // Network ID of eth1 mainnet.
	DepositContractAddress: "0x00000000219ab540356cBB839Cbe05303d7705Fa",

	// Validator params.
	RandomSubnetsPerValidator:         1 << 0,
	EpochsPerRandomSubnetSubscription: 1 << 8,

	// While eth1 mainnet block times are closer to 13s, we must conform with other clients in
	// order to vote on the correct eth1 blocks.
	//
	// Additional context: https://github.com/ethereum/consensus-specs/issues/2132
	// Bug prompting this change: https://github.com/prysmaticlabs/prysm/issues/7856
	// Future optimization: https://github.com/prysmaticlabs/prysm/issues/7739
	SecondsPerETH1Block: 14,

	// State list length constants.
	EpochsPerHistoricalVector: 65536,
	EpochsPerSlashingsVector:  8192,
	HistoricalRootsLimit:      16777216,
	ValidatorRegistryLimit:    1099511627776,

	// Reward and penalty quotients constants.
	BaseRewardFactor:               64,
	WhistleBlowerRewardQuotient:    512,
	ProposerRewardQuotient:         8,
	InactivityPenaltyQuotient:      67108864,
	MinSlashingPenaltyQuotient:     128,
	ProportionalSlashingMultiplier: 1,

	// Max operations per block constants.
	MaxProposerSlashings: 16,
	MaxAttesterSlashings: 2,
	MaxAttestations:      128,
	MaxDeposits:          16,
	MaxVoluntaryExits:    16,

	// BLS domain values.
	DomainBeaconProposer:              bytesutil.ToBytes4(bytesutil.Bytes4(0)),
	DomainBeaconAttester:              bytesutil.ToBytes4(bytesutil.Bytes4(1)),
	DomainRandao:                      bytesutil.ToBytes4(bytesutil.Bytes4(2)),
	DomainDeposit:                     bytesutil.ToBytes4(bytesutil.Bytes4(3)),
	DomainVoluntaryExit:               bytesutil.ToBytes4(bytesutil.Bytes4(4)),
	DomainSelectionProof:              bytesutil.ToBytes4(bytesutil.Bytes4(5)),
	DomainAggregateAndProof:           bytesutil.ToBytes4(bytesutil.Bytes4(6)),
	DomainSyncCommittee:               bytesutil.ToBytes4(bytesutil.Bytes4(7)),
	DomainSyncCommitteeSelectionProof: bytesutil.ToBytes4(bytesutil.Bytes4(8)),
	DomainContributionAndProof:        bytesutil.ToBytes4(bytesutil.Bytes4(9)),

	// Prysm constants.
	GweiPerEth:                  1000000000,
	BLSSecretKeyLength:          32,
	BLSPubkeyLength:             48,
	BLSSignatureLength:          96,
	DefaultBufferSize:           10000,
	WithdrawalPrivkeyFileName:   "/shardwithdrawalkey",
	ValidatorPrivkeyFileName:    "/validatorprivatekey",
	RPCSyncCheck:                1,
	EmptySignature:              [96]byte{},
	DefaultPageSize:             250,
	MaxPeersToSync:              15,
	SlotsPerArchivedPoint:       2048,
	GenesisCountdownInterval:    time.Minute,
	ConfigName:                  ConfigNames[Mainnet],
	PresetBase:                  "mainnet",
	BeaconStateFieldCount:       21,
	BeaconStateAltairFieldCount: 24,
	BeaconStateMergeFieldCount:  25,

	// Slasher related values.
	WeakSubjectivityPeriod:          54000,
	PruneSlasherStoragePeriod:       10,
	SlashingProtectionPruningEpochs: 512,

	// Weak subjectivity values.
	SafetyDecay: 10,

	// Fork related values.
	GenesisForkVersion:  []byte{0, 0, 0, 0},
	AltairForkVersion:   []byte{1, 0, 0, 0},
	AltairForkEpoch:     mainnetAltairForkEpoch,
	MergeForkVersion:    []byte{2, 0, 0, 0},
	MergeForkEpoch:      mainnetMergeForkEpoch,
	ShardingForkVersion: []byte{3, 0, 0, 0},
	ShardingForkEpoch:   math.MaxUint64,
	ForkVersionSchedule: map[[4]byte]types.Epoch{
		{0, 0, 0, 0}: genesisForkEpoch,
		{1, 0, 0, 0}: mainnetAltairForkEpoch,
		{2, 0, 0, 0}: mainnetMergeForkEpoch,
		// Any further forks must be specified here by their epoch number.
	},

	// New values introduced in Altair hard fork 1.
	// Participation flag indices.
	TimelySourceFlagIndex: 0,
	TimelyTargetFlagIndex: 1,
	TimelyHeadFlagIndex:   2,

	// Incentivization weight values.
	TimelySourceWeight: 14,
	TimelyTargetWeight: 26,
	TimelyHeadWeight:   14,
	SyncRewardWeight:   2,
	ProposerWeight:     8,
	WeightDenominator:  64,

	// Validator related values.
	TargetAggregatorsPerSyncSubcommittee: 16,
	SyncCommitteeSubnetCount:             4,

	// Misc values.
	SyncCommitteeSize:            512,
	InactivityScoreBias:          4,
	InactivityScoreRecoveryRate:  16,
	EpochsPerSyncCommitteePeriod: 256,

	// Updated Altair penalty values.
	InactivityPenaltyQuotientAltair:      3 * 1 << 24, //50331648
	MinSlashingPenaltyQuotientAltair:     64,
	ProportionalSlashingMultiplierAltair: 2,
<<<<<<< HEAD

	// Merge.
	MaxTransactionsPerPayload:        1 << 20,
	MaxBytesPerTransaction:           1 << 30,
	TerminalBlockHash:                [32]byte{},
	TerminalBlockHashActivationEpoch: math.MaxUint64,

	// Updated Merge penalty values.
	InactivityPenaltyQuotientMerge:      1 << 24,
	MinSlashingPenaltyQuotientMerge:     32,
	ProportionalSlashingMultiplierMerge: 3,
=======
	MinSlashingPenaltyQuotientMerge:      32,
	ProportionalSlashingMultiplierMerge:  3,
	InactivityPenaltyQuotientMerge:       1 << 24,
>>>>>>> d66edc96

	// Light client
	MinSyncCommitteeParticipants: 1,
}<|MERGE_RESOLUTION|>--- conflicted
+++ resolved
@@ -235,23 +235,15 @@
 	InactivityPenaltyQuotientAltair:      3 * 1 << 24, //50331648
 	MinSlashingPenaltyQuotientAltair:     64,
 	ProportionalSlashingMultiplierAltair: 2,
-<<<<<<< HEAD
 
 	// Merge.
 	MaxTransactionsPerPayload:        1 << 20,
 	MaxBytesPerTransaction:           1 << 30,
 	TerminalBlockHash:                [32]byte{},
 	TerminalBlockHashActivationEpoch: math.MaxUint64,
-
-	// Updated Merge penalty values.
-	InactivityPenaltyQuotientMerge:      1 << 24,
-	MinSlashingPenaltyQuotientMerge:     32,
-	ProportionalSlashingMultiplierMerge: 3,
-=======
 	MinSlashingPenaltyQuotientMerge:      32,
 	ProportionalSlashingMultiplierMerge:  3,
 	InactivityPenaltyQuotientMerge:       1 << 24,
->>>>>>> d66edc96
 
 	// Light client
 	MinSyncCommitteeParticipants: 1,
