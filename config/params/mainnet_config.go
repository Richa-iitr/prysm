--- conflicted
+++ resolved
@@ -156,19 +156,6 @@
 	MaxVoluntaryExits:    16,
 
 	// BLS domain values.
-<<<<<<< HEAD
-	DomainBeaconProposer:              bytesutil.ToBytes4(bytesutil.Bytes4(0)),
-	DomainBeaconAttester:              bytesutil.ToBytes4(bytesutil.Bytes4(1)),
-	DomainRandao:                      bytesutil.ToBytes4(bytesutil.Bytes4(2)),
-	DomainDeposit:                     bytesutil.ToBytes4(bytesutil.Bytes4(3)),
-	DomainVoluntaryExit:               bytesutil.ToBytes4(bytesutil.Bytes4(4)),
-	DomainSelectionProof:              bytesutil.ToBytes4(bytesutil.Bytes4(5)),
-	DomainAggregateAndProof:           bytesutil.ToBytes4(bytesutil.Bytes4(6)),
-	DomainSyncCommittee:               bytesutil.ToBytes4(bytesutil.Bytes4(7)),
-	DomainSyncCommitteeSelectionProof: bytesutil.ToBytes4(bytesutil.Bytes4(8)),
-	DomainContributionAndProof:        bytesutil.ToBytes4(bytesutil.Bytes4(9)),
-	DomainBlobsSidecar:                bytesutil.ToBytes4(bytesutil.Bytes4(10)),
-=======
 	DomainBeaconProposer:              bytesutil.Uint32ToBytes4(0x00000000),
 	DomainBeaconAttester:              bytesutil.Uint32ToBytes4(0x01000000),
 	DomainRandao:                      bytesutil.Uint32ToBytes4(0x02000000),
@@ -179,8 +166,8 @@
 	DomainSyncCommittee:               bytesutil.Uint32ToBytes4(0x07000000),
 	DomainSyncCommitteeSelectionProof: bytesutil.Uint32ToBytes4(0x08000000),
 	DomainContributionAndProof:        bytesutil.Uint32ToBytes4(0x09000000),
+	DomainBlobsSidecar:                bytesutil.Uint32ToBytes4(0x10000000),
 	DomainApplicationMask:             bytesutil.Uint32ToBytes4(0x00000001),
->>>>>>> 4f00984a
 
 	// Prysm constants.
 	GweiPerEth:                     1000000000,
