--- conflicted
+++ resolved
@@ -121,11 +121,7 @@
 	GenesisCountdownInterval    time.Duration // How often to log the countdown until the genesis time is reached.
 	BeaconStateFieldCount       int           // BeaconStateFieldCount defines how many fields are in beacon state.
 	BeaconStateAltairFieldCount int           // BeaconStateAltairFieldCount defines how many fields are in beacon state hard fork 1.
-<<<<<<< HEAD
-	BeaconStateMergeFieldCount  int           // BeaconStateMergeFieldCount defines how many fields are in beacon state hard fork 1.
-=======
 	BeaconStateMergeFieldCount  int           // BeaconStateMergeFieldCount defines how many fields are in beacon state post upgrade to the Merge.
->>>>>>> a78cdf86
 
 	// Slasher constants.
 	WeakSubjectivityPeriod    types.Epoch // WeakSubjectivityPeriod defines the time period expressed in number of epochs were proof of stake network should validate block headers and attestations for slashable events.
